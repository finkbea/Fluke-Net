#! /usr/bin/env python3

"""
@authors: Dylan Thompson

A simple example of building a model in PyTorch 
using nn.Module.

Based on the PyTorch neural net skeleton written by
Brian Hutchinson (Brian.Hutchinson@wwu.edu)
for WWU CSCI 481 labs.

For usage, run with the -h flag.

"""

import torch
import argparse
import sys
import os
import numpy as np
from protoDataset import PrototypicalDataset, protoCollate, ImageLoader
from strconv2d import StrengthConv2d
from utils import parse_filter_specs, visualize_embeddings, PerformanceRecord, AggregatePerformanceRecord
import chocolate as choco
import matplotlib.pyplot as plt
import pandas as pd
from dict_by_a_different_name import make_dicts

class ConvNeuralNet(torch.nn.Module):
    def __init__(self, embed_dim, f1, image_shape, Filter_specs=None, Pre_trained_filters=None):
        super(ConvNeuralNet, self).__init__()

        self.F = getattr(torch, f1)

        self.conv_list = torch.nn.ModuleList()
        self.pool_list = torch.nn.ModuleList()
        prev_channels = 3
        out_w = image_shape[0]
        out_h = image_shape[1]
        # C: output channels, K: kernel size, M: max pooling size
        for C,K,M,T in Filter_specs:
            out_w -= (K-1)
            out_h -= (K-1)
            self.conv_list.append(StrengthConv2d(prev_channels, C, K, strength_flag=True))
            prev_channels = C
            if not M == 0:
                out_w //= M
                out_h //= M
                if (T == 'avg'):
                    self.pool_list.append(torch.nn.AvgPool2d(M))
                elif (T == 'max'):
                    self.pool_list.append(torch.nn.MaxPool2d(M))
            # Maintain equal list length with identity function
            else:
                self.pool_list.append(torch.nn.Identity())

        self.batch2d = torch.nn.BatchNorm2d(Filter_specs[0][0])

        self.dense_hidden = torch.nn.Linear(out_w*out_h*C, 512)
        self.drop = torch.nn.Dropout(p=0.5)

        # TODO: Another dense layer? (especially if/when conv filters have fixed params)

        self.embed = torch.nn.Linear(512, embed_dim)
        
        if not Pre_trained_filters is None :
            # If we have pre-trained filters, set our weights to them.
            for conv,filter in zip(self.conv_list,Pre_trained_filters):
                conv.weight.data = filter
                # In case strength_flag is set to true and requires_grad is also
                # still true, set it to false
                if conv.strength_flag and conv.weight.requires_grad :
                    conv.weight.requires_grad = False
                """
                # If this is a strength based filter, we can also choose to load
                # the strength values
                if conv.strength_flag :
                    conv.strength.data = SOME_STRENGTH
                """

            
        for name, param in self.named_parameters():
            print(name,param.data.shape)

    def forward(self, x):
        'Takes a Tensor of input data and return a Tensor of output data.'

        for i,(conv,pool) in enumerate(zip(self.conv_list, self.pool_list)):
            x = conv(x)
            if (i == 0):
                x = self.batch2d(x)
            x = self.F(x)
            x = pool(x)

        x = x.reshape(x.size(0), -1) # flatten into vector

        x = self.dense_hidden(x)
        x = self.F(x)

        x = self.drop(x)

        x = self.embed(x)

        return x

def parse_all_args():
    'Parses commandline arguments'

    parser = argparse.ArgumentParser()

    # Default arguments. This is only ok because we're running everything with scripts anyways
    parser.add_argument("input_path",help="The path to the data (directory)")
    parser.add_argument("train_path",help="The training set input/target data (csv)")
    parser.add_argument("dev_path",help="The development set input/target data (csv)")
    parser.add_argument("test_path",help="The test set input/target data (csv)")
    parser.add_argument("dict_sample_space_csv")
    parser.add_argument("out_path",help="The path for all of our model evaluations (directory)")
    
    # General architecture parameters
    parser.add_argument("-f1",choices=["relu", "tanh", "sigmoid"],\
            help='The hidden activation function: "relu" or "tanh" or "sigmoid" (string) [default: "relu"]',default="relu")
    parser.add_argument("-opt",choices=["adadelta", "adagrad", "adam", "rmsprop", "sgd"],\
            help='The optimizer: "adadelta", "adagrad", "adam", "rmsprop", "sgd" (string) [default: "adadelta"]',default="adadelta")
    parser.add_argument("-lr",type=float,\
            help="The learning rate (float) [default: 0.1]",default=0.1)
    parser.add_argument("-epochs",type=int,\
            help="The number of training epochs (int) [default: 100]",default=100)
    
    # Prototypical network parameters (mb included since it is actually episode size)
    parser.add_argument("-mb",type=int,\
            help="The size of the train/dev/test episodes (int) [default: 5]",default=5)
    parser.add_argument("-embed_dim",type=int,\
            help="The number of dimensions in the embedding space (int) [default: 100]",default=100)
    parser.add_argument("-pre_trained",type=str,
            help="The directory of the .pt file that contains a list of convolutions. Must either match or prepend filter"\
            +" specs (optional)",default=None)
    parser.add_argument("-support",type=int,\
            help="Size of support set for all datasets (int) [default: 5]",default=5)
    parser.add_argument("-query",type=int,\
            help="Size of query set for all datasets (int) [default: 5]",default=5)
    
    # Reporting args
    parser.add_argument("-print_reports",type=bool,\
            help="Prints report information as well as storing it (bool) [default: True]",default=True)
    parser.add_argument("-train_report_freq",type=int,\
            help="Aggregate train set performance recorded every (train_report_freq*train_report_interval) updates (int) [default: 8]",default=8)
    parser.add_argument("-train_report_interval",type=int,\
            help="The number of updates between each recorded episode performance (int) [default: 4]",default=4)
    parser.add_argument("-dev_report_freq",type=int,\
            help="Aggregate performance dev set recorded every dev_report_freq updates (int) [default: 32]",default=32)
    parser.add_argument("-save_embed_graph",type=bool,
            help="Whether a graph of the dev set embeddings should be saved during each stat log step (optional)",default=False)

    # Saving/loading args
    parser.add_argument("-checkpoint_path",type=str,
            help="Path to a file containing a model parameter checkpoint to be loaded (int)",default=None)
    parser.add_argument("-checkpoint_freq",type=int,
            help="The number of epochs between each model parameter checkpoint (int)",default=-1)

    parser.add_argument("-dict_sample_size",default=50)

    return parser.parse_args()

def distanceFromPrototypes(model, query_set, support_set, support_count, query_count):
    class_count = query_set.shape[0] // query_count

    if (torch.cuda.is_available()):
        support_set = support_set.cuda()
        query_set = query_set.cuda()

    # support_set is (class_count*support_count) x (image dims)
    # support_embeddings is (class_count*support_count) x embed_dim
    support_embeddings = model(support_set)

    # put embeddings for each class's support set into a new dim
    # then average along the support_set dim to get the prototype embedding for each class
    prototypes = support_embeddings.reshape(class_count,support_count,-1).mean(dim=1)

    # repeat prototypes along dim 0; [p1,p2,p3] -> [p1,p2,p3,p1,p2,p3,p1,p2,p3]
    proto_pairs = prototypes.repeat(class_count * query_count, 1)

    # tile query set embeddings along dim 0; [q1,q2,q3] -> [q1,q1,q1,q2,q2,q2,q3,q3,q3]
    query_embeddings = model(query_set)
    query_pairs = query_embeddings.repeat_interleave(class_count,dim=0)

    # get distance between each embedding and all prototypes
    dist = -torch.nn.functional.pairwise_distance(query_pairs, proto_pairs)

    # put each query set element's distance to each prototype set into a new dim
    return query_embeddings,dist.reshape(query_count * class_count,-1)

def get_episode_accuracy(distance, target_ids):
    _,predicted_ids = torch.max(distance,1)
    num_correct = (predicted_ids == target_ids).sum()
    if (num_correct.is_cuda):
        num_correct = num_correct.cpu()
    acc = num_correct.item() / target_ids.shape[0] # jank but the math works out
    return acc

def train(model,train_loader,dev_loader,train_out,dev_out,N,args,**params):
    criterion = torch.nn.CrossEntropyLoss(reduction='mean')
    optimizer = torch.optim.Adadelta(model.parameters(), params.get('lr'))

    averageLoss = []
    for epoch in range(args.epochs):
        for update,(query_set, support_set, target_ids, _) in enumerate(train_loader):
            # Training
            _,distance = distanceFromPrototypes(model, query_set, support_set, args.support, args.query)

            if (torch.cuda.is_available()):
                target_ids = target_ids.cuda()
            loss = criterion(distance, target_ids)
            averageLoss.append(loss.item())

            optimizer.zero_grad() # reset the gradient valuedict_out.csvs
            loss.backward()       # compute the gradient values
            optimizer.step()      # apply gradients

            reported_epoch = epoch + (update / N)

            # Reporting for train set
            # if (update % args.train_report_interval) == 0:
            #     train_out.add_record(get_episode_accuracy(distance, target_ids), loss.item())
            #     if len(train_out) == args.train_report_freq:
            #         train_out.write_record_buffer(reported_epoch)

            # Reporting for dev set + optional dev embedding graph
            # if (update % args.dev_report_freq) == 0:
            #     dev_embeddings = []

            #     for _,(dev_query_set, dev_support_set, dev_target_ids, dev_target_names) in enumerate(dev_loader):
            #         dev_embed,dev_distance = distanceFromPrototypes(model, dev_query_set, dev_support_set, args.support, args.query)
            #         dev_embeddings.append(dev_embed.detach())

            #         if (torch.cuda.is_available()):
            #             dev_target_ids = dev_target_ids.cuda()
            #         dev_out.add_record(get_episode_accuracy(dev_distance,dev_target_ids))

            #     dev_out.write_record_buffer(reported_epoch)

            #     if (args.save_embed_graph):
            #         visualize_embeddings(torch.cat(dev_embeddings), dev_target_names, "%d.%d" % (epoch, update))

        # if ((args.checkpoint_freq > 0) and (epoch % args.checkpoint_freq == 0)):
        #     out_path = os.path.join(args.out_path, 'checkpoint_%d.pt' % (epoch))
        #     torch.save(model.state_dict(), out_path)
        #     print('Saved checkpoint at epoch %d to %s' % (epoch, out_path))

            print(reported_epoch)
        if (epoch == 0):
            # cache during first epoch, then load from every epoch thereafter
            # https://discuss.pytorch.org/t/best-practice-to-cache-the-entire-dataset-during-first-epoch/19608/
            train_loader.dataset.img_loader.setUseCache(True)
            train_loader.dataset.num_workers=8
            dev_loader.dataset.img_loader.setUseCache(True)
            dev_loader.dataset.num_workers=8
    return (sum(averageLoss)/len(averageLoss))

def evaluate_test(model, test_loader, test_out, args):
    model.eval() # switch to eval mode to disable dropout
    for i,(query_set,support_set,target_ids,_) in enumerate(test_loader):
        _,distance = distanceFromPrototypes(model, query_set, support_set, args.support, args.query)

        if (torch.cuda.is_available()):
            target_ids = target_ids.cuda()
        test_out.write_record(i,get_episode_accuracy(distance,target_ids))

"""
def readTune():
    # Establish a connection to a SQLite local database
    conn = choco.SQLiteConnection("sqlite:///hpTuning.db")
    results = conn.results_as_dataframe()
    results = pd.melt(results, id_vars=["_loss"], value_name='value', var_name="variable")

    sns.lmplot(x="value", y="_loss", data=results, col="variable", col_wrap=3, sharex=False)

    plt.show()
"""

def blackBoxfcn(args,**params):
    Pre_trained_filters = None
    if params["pretrained"]:
        Pre_trained_filters = torch.load(make_dicts(params["filter_specs"], args.dict_sample_size, args.input_path, args.dict_sample_space_csv, args.out_path))
        

    train_set = PrototypicalDataset(args.input_path, args.train_path, n_support=args.support, 
            n_query=args.query,image_shape=params.get('image size'))
    dev_set = PrototypicalDataset(args.input_path, args.dev_path, apply_enhancements=False, 
            n_support=args.support, n_query=args.query,image_shape=params.get('image size'))

    # Use the same minibatch size to make each dataset use the same episode size
    train_loader = torch.utils.data.DataLoader(train_set, shuffle=True,
            drop_last=False, batch_size=params.get('mb'), num_workers=0, pin_memory=True,
            collate_fn=protoCollate)
    dev_loader = torch.utils.data.DataLoader(dev_set, shuffle=True,
            drop_last=False, batch_size=params.get('mb'), num_workers=0, pin_memory=True,
            collate_fn=protoCollate)

    Filter_specs = parse_filter_specs(params["filter_specs"])
    
    model = ConvNeuralNet(args.embed_dim, args.f1, train_set.image_shape, Filter_specs=Filter_specs, Pre_trained_filters=Pre_trained_filters)
    if (args.checkpoint_path):
        state = torch.load(args.checkpoint_path)
        model.load_state_dict(state)
        print("Loaded checkpoint %s" % (args.checkpoint_path))
        # torch saves the device the model was on, so we don't need to re-load to CUDA if it was saved from CUDA
    else:
        if (torch.cuda.is_available()):
            model = model.cuda()

    train_out = AggregatePerformanceRecord("train",args.out_path,dbg=args.print_reports)
    dev_out = AggregatePerformanceRecord("dev",args.out_path,dbg=args.print_reports)
    # test_out = PerformanceRecord("test",args.out_path,dbg=args.print_reports)

    N = len(train_set)
    # Calculate the loss for the sampled point (minimized)
    # This would be your training code
    loss = train(model,train_loader,dev_loader,train_out,dev_out,N,args,**params)
    return loss

def make_specs():
    return ["32x7x2,64x3x3avg","8x3x2,16x3x2,32x7x4","8x3x2,32x7x2,64x3x3avg",
            "32x7x2,64x3x3"] 

def main(argv):
    # parse arguments
    args = parse_all_args()

    filter_spec_choices=make_specs()

    #Chocolate Code
    # Define the parameters to tune
    space = {
                "lr": choco.uniform(low=.001, high=.1),
<<<<<<< HEAD
                "mb": choco.uniform(low=5, high=38),
                "filter_specs": choco.choice(filter_spec_choices),
                "pretrained": choco.choice([True,False])
=======
                "mb": choco.quantized_uniform(low=5, high=35,step=5),
                "image size": choco.choice([(100,100),(125,125),(150,150),(175,175),(200,200),(224,224)])
>>>>>>> 0c512884
            }

    # Establish a connection to a SQLite local database
    conn = choco.SQLiteConnection("sqlite:///hpTuning.db")

    # Construct the optimizer
    sampler = choco.Bayes(conn, space)

    # Sample the next point
    token, params = sampler.next()

    loss = blackBoxfcn(args,**params)

    # Add the loss to the database
    sampler.update(token, loss)
    
    # # Get test set performance
    # test_set = PrototypicalDataset(args.input_path, args.test_path, apply_enhancements=False, n_support=args.support, n_query=args.query)
    # test_loader = torch.utils.data.DataLoader(test_set, shuffle=True,
    #         drop_last=False, batch_size=args.mb, num_workers=0, pin_memory=True,
    #         collate_fn=protoCollate)
    
    # # we should make sure this fn works, but we should not run this on the actual test set even once before we are completely done training
    # # evaluate_test(model, test_loader, test_out, args)

    #readTune()

if __name__ == "__main__":
    main(sys.argv)<|MERGE_RESOLUTION|>--- conflicted
+++ resolved
@@ -333,14 +333,10 @@
     # Define the parameters to tune
     space = {
                 "lr": choco.uniform(low=.001, high=.1),
-<<<<<<< HEAD
                 "mb": choco.uniform(low=5, high=38),
                 "filter_specs": choco.choice(filter_spec_choices),
                 "pretrained": choco.choice([True,False])
-=======
-                "mb": choco.quantized_uniform(low=5, high=35,step=5),
                 "image size": choco.choice([(100,100),(125,125),(150,150),(175,175),(200,200),(224,224)])
->>>>>>> 0c512884
             }
 
     # Establish a connection to a SQLite local database
