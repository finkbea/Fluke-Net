#! /usr/bin/env python3

"""
@authors: Dylan Thompson

A simple example of building a model in PyTorch 
using nn.Module.

Based on the PyTorch neural net skeleton written by
Brian Hutchinson (Brian.Hutchinson@wwu.edu)
for WWU CSCI 481 labs.

For usage, run with the -h flag.

"""

import torch
import argparse
import sys
import os
import numpy as np
from protoDataset import PrototypicalDataset, protoCollate, ImageLoader
from strconv2d import StrengthConv2d
from utils import parse_filter_specs, visualize_embeddings, PerformanceRecord, AggregatePerformanceRecord
import chocolate as choco
import matplotlib.pyplot as plt
import pandas as pd
from dict_by_a_different_name import make_dicts

class ConvNeuralNet(torch.nn.Module):
    def __init__(self, embed_dim, f1, image_shape, Filter_specs=None, Pre_trained_filters=None):
        super(ConvNeuralNet, self).__init__()

        self.F = getattr(torch, f1)

        self.conv_list = torch.nn.ModuleList()
        self.pool_list = torch.nn.ModuleList()
        prev_channels = 3
        out_w = image_shape[0]
        out_h = image_shape[1]
        # C: output channels, K: kernel size, M: max pooling size
        for C,K,M,T in Filter_specs:
            out_w -= (K-1)
            out_h -= (K-1)
            self.conv_list.append(StrengthConv2d(prev_channels, C, K, strength_flag=True))
            prev_channels = C
            if not M == 0:
                out_w //= M
                out_h //= M
                if (T == 'avg'):
                    self.pool_list.append(torch.nn.AvgPool2d(M))
                elif (T == 'max'):
                    self.pool_list.append(torch.nn.MaxPool2d(M))
            # Maintain equal list length with identity function
            else:
                self.pool_list.append(torch.nn.Identity())

        self.batch2d = torch.nn.BatchNorm2d(Filter_specs[0][0])

        self.dense_hidden = torch.nn.Linear(out_w*out_h*C, 512)
        self.drop = torch.nn.Dropout(p=0.5)

        # TODO: Another dense layer? (especially if/when conv filters have fixed params)

        self.embed = torch.nn.Linear(512, embed_dim)
        
        if not Pre_trained_filters is None :
            # If we have pre-trained filters, set our weights to them.
            for conv,filter in zip(self.conv_list,Pre_trained_filters):
                conv.weight.data = filter
                # In case strength_flag is set to true and requires_grad is also
                # still true, set it to false
                if conv.strength_flag and conv.weight.requires_grad :
                    conv.weight.requires_grad = False
                """
                # If this is a strength based filter, we can also choose to load
                # the strength values
                if conv.strength_flag :
                    conv.strength.data = SOME_STRENGTH
                """

            
        for name, param in self.named_parameters():
            print(name,param.data.shape)

    def forward(self, x):
        'Takes a Tensor of input data and return a Tensor of output data.'

        for i,(conv,pool) in enumerate(zip(self.conv_list, self.pool_list)):
            x = conv(x)
            if (i == 0):
                x = self.batch2d(x)
            x = self.F(x)
            x = pool(x)

        x = x.reshape(x.size(0), -1) # flatten into vector

        x = self.dense_hidden(x)
        x = self.F(x)

        x = self.drop(x)

        x = self.embed(x)

        return x

def parse_all_args():
    'Parses commandline arguments'

    parser = argparse.ArgumentParser()

    # Default arguments. This is only ok because we're running everything with scripts anyways
    parser.add_argument("input_path",help="The path to the data (directory)")
    parser.add_argument("train_path",help="The training set input/target data (csv)")
    parser.add_argument("dev_path",help="The development set input/target data (csv)")
    parser.add_argument("test_path",help="The test set input/target data (csv)")
    parser.add_argument("dict_sample_space_csv")
    parser.add_argument("out_path",help="The path for all of our model evaluations (directory)")
    
    # General architecture parameters
    parser.add_argument("-f1",choices=["relu", "tanh", "sigmoid"],\
            help='The hidden activation function: "relu" or "tanh" or "sigmoid" (string) [default: "relu"]',default="relu")
    parser.add_argument("-opt",choices=["adadelta", "adagrad", "adam", "rmsprop", "sgd"],\
            help='The optimizer: "adadelta", "adagrad", "adam", "rmsprop", "sgd" (string) [default: "adadelta"]',default="adadelta")
    parser.add_argument("-lr",type=float,\
            help="The learning rate (float) [default: 0.1]",default=0.1)
    parser.add_argument("-epochs",type=int,\
            help="The number of training epochs (int) [default: 100]",default=100)
    
    # Prototypical network parameters (mb included since it is actually episode size)
    parser.add_argument("-mb",type=int,\
            help="The size of the train/dev/test episodes (int) [default: 5]",default=5)
    parser.add_argument("-embed_dim",type=int,\
            help="The number of dimensions in the embedding space (int) [default: 100]",default=100)
    parser.add_argument("-pre_trained",type=str,
            help="The directory of the .pt file that contains a list of convolutions. Must either match or prepend filter"\
            +" specs (optional)",default=None)
    parser.add_argument("-support",type=int,\
            help="Size of support set for all datasets (int) [default: 5]",default=5)
    parser.add_argument("-query",type=int,\
            help="Size of query set for all datasets (int) [default: 5]",default=5)
    
    # Reporting args
    parser.add_argument("-print_reports",type=bool,\
            help="Prints report information as well as storing it (bool) [default: True]",default=True)
    parser.add_argument("-train_report_freq",type=int,\
            help="Aggregate train set performance recorded every (train_report_freq*train_report_interval) updates (int) [default: 8]",default=8)
    parser.add_argument("-train_report_interval",type=int,\
            help="The number of updates between each recorded episode performance (int) [default: 4]",default=4)
    parser.add_argument("-dev_report_freq",type=int,\
            help="Aggregate performance dev set recorded every dev_report_freq updates (int) [default: 32]",default=32)
    parser.add_argument("-save_embed_graph",type=bool,
            help="Whether a graph of the dev set embeddings should be saved during each stat log step (optional)",default=False)

    # Saving/loading args
    parser.add_argument("-checkpoint_path",type=str,
            help="Path to a file containing a model parameter checkpoint to be loaded (int)",default=None)
    parser.add_argument("-checkpoint_freq",type=int,
            help="The number of epochs between each model parameter checkpoint (int)",default=-1)

    parser.add_argument("-dict_sample_size",default=50)

    return parser.parse_args()

def distanceFromPrototypes(model, query_set, support_set, support_count, query_count):
    class_count = query_set.shape[0] // query_count

    if (torch.cuda.is_available()):
        support_set = support_set.cuda()
        query_set = query_set.cuda()

    # support_set is (class_count*support_count) x (image dims)
    # support_embeddings is (class_count*support_count) x embed_dim
    support_embeddings = model(support_set)

    # put embeddings for each class's support set into a new dim
    # then average along the support_set dim to get the prototype embedding for each class
    prototypes = support_embeddings.reshape(class_count,support_count,-1).mean(dim=1)

    # repeat prototypes along dim 0; [p1,p2,p3] -> [p1,p2,p3,p1,p2,p3,p1,p2,p3]
    proto_pairs = prototypes.repeat(class_count * query_count, 1)

    # tile query set embeddings along dim 0; [q1,q2,q3] -> [q1,q1,q1,q2,q2,q2,q3,q3,q3]
    query_embeddings = model(query_set)
    query_pairs = query_embeddings.repeat_interleave(class_count,dim=0)

    # get distance between each embedding and all prototypes
    dist = -torch.nn.functional.pairwise_distance(query_pairs, proto_pairs)

    # put each query set element's distance to each prototype set into a new dim
    return query_embeddings,dist.reshape(query_count * class_count,-1)

def get_episode_accuracy(distance, target_ids):
    _,predicted_ids = torch.max(distance,1)
    num_correct = (predicted_ids == target_ids).sum()
    if (num_correct.is_cuda):
        num_correct = num_correct.cpu()
    acc = num_correct.item() / target_ids.shape[0] # jank but the math works out
    return acc

def train(model,train_loader,dev_loader,train_out,dev_out,N,args,**params):
    criterion = torch.nn.CrossEntropyLoss(reduction='mean')
    optimizer = torch.optim.Adadelta(model.parameters(), params.get('lr'))

    averageLoss = []
    for epoch in range(args.epochs):
        for update,(query_set, support_set, target_ids, _) in enumerate(train_loader):
            # Training
            _,distance = distanceFromPrototypes(model, query_set, support_set, args.support, args.query)

            if (torch.cuda.is_available()):
                target_ids = target_ids.cuda()
            loss = criterion(distance, target_ids)
            averageLoss.append(loss.item())

            optimizer.zero_grad() # reset the gradient valuedict_out.csvs
            loss.backward()       # compute the gradient values
            optimizer.step()      # apply gradients

            reported_epoch = epoch + (update / N)

            # Reporting for train set
            # if (update % args.train_report_interval) == 0:
            #     train_out.add_record(get_episode_accuracy(distance, target_ids), loss.item())
            #     if len(train_out) == args.train_report_freq:
            #         train_out.write_record_buffer(reported_epoch)

            # Reporting for dev set + optional dev embedding graph
            # if (update % args.dev_report_freq) == 0:
            #     dev_embeddings = []

            #     for _,(dev_query_set, dev_support_set, dev_target_ids, dev_target_names) in enumerate(dev_loader):
            #         dev_embed,dev_distance = distanceFromPrototypes(model, dev_query_set, dev_support_set, args.support, args.query)
            #         dev_embeddings.append(dev_embed.detach())

            #         if (torch.cuda.is_available()):
            #             dev_target_ids = dev_target_ids.cuda()
            #         dev_out.add_record(get_episode_accuracy(dev_distance,dev_target_ids))

            #     dev_out.write_record_buffer(reported_epoch)

            #     if (args.save_embed_graph):
            #         visualize_embeddings(torch.cat(dev_embeddings), dev_target_names, "%d.%d" % (epoch, update))

        # if ((args.checkpoint_freq > 0) and (epoch % args.checkpoint_freq == 0)):
        #     out_path = os.path.join(args.out_path, 'checkpoint_%d.pt' % (epoch))
        #     torch.save(model.state_dict(), out_path)
        #     print('Saved checkpoint at epoch %d to %s' % (epoch, out_path))

            print(reported_epoch)
        if (epoch == 0):
            # cache during first epoch, then load from every epoch thereafter
            # https://discuss.pytorch.org/t/best-practice-to-cache-the-entire-dataset-during-first-epoch/19608/
            train_loader.dataset.img_loader.setUseCache(True)
            train_loader.dataset.num_workers=8
            dev_loader.dataset.img_loader.setUseCache(True)
            dev_loader.dataset.num_workers=8
    return (sum(averageLoss)/len(averageLoss))

def evaluate_test(model, test_loader, test_out, args):
    model.eval() # switch to eval mode to disable dropout
    for i,(query_set,support_set,target_ids,_) in enumerate(test_loader):
        _,distance = distanceFromPrototypes(model, query_set, support_set, args.support, args.query)

        if (torch.cuda.is_available()):
            target_ids = target_ids.cuda()
        test_out.write_record(i,get_episode_accuracy(distance,target_ids))

"""
def readTune():
    # Establish a connection to a SQLite local database
    conn = choco.SQLiteConnection("sqlite:///hpTuning.db")
    results = conn.results_as_dataframe()
    results = pd.melt(results, id_vars=["_loss"], value_name='value', var_name="variable")

    sns.lmplot(x="value", y="_loss", data=results, col="variable", col_wrap=3, sharex=False)

    plt.show()
"""

def blackBoxfcn(args,**params):
    Pre_trained_filters = None
    if params["pretrained"]:
        Pre_trained_filters = torch.load(make_dicts(params["filter_specs"], args.dict_sample_size, args.input_path, args.dict_sample_space_csv, args.out_path))
        

    train_set = PrototypicalDataset(args.input_path, args.train_path, n_support=args.support, 
            n_query=args.query,image_shape=params.get('image size'),apply_enhancements=params.get('enhancements?'))
    dev_set = PrototypicalDataset(args.input_path, args.dev_path, apply_enhancements=params.get('enhancements?'), 
            n_support=args.support, n_query=args.query,image_shape=params.get('image size'))

    # Use the same minibatch size to make each dataset use the same episode size
    train_loader = torch.utils.data.DataLoader(train_set, shuffle=True,
            drop_last=False, batch_size=params.get('mb'), num_workers=0, pin_memory=True,
            collate_fn=protoCollate)
    dev_loader = torch.utils.data.DataLoader(dev_set, shuffle=True,
            drop_last=False, batch_size=params.get('mb'), num_workers=0, pin_memory=True,
            collate_fn=protoCollate)

    Filter_specs = parse_filter_specs(params["filter_specs"])
    
    model = ConvNeuralNet(args.embed_dim, args.f1, train_set.image_shape, Filter_specs=Filter_specs, Pre_trained_filters=Pre_trained_filters)
    if (args.checkpoint_path):
        state = torch.load(args.checkpoint_path)
        model.load_state_dict(state)
        print("Loaded checkpoint %s" % (args.checkpoint_path))
        # torch saves the device the model was on, so we don't need to re-load to CUDA if it was saved from CUDA
    else:
        if (torch.cuda.is_available()):
            model = model.cuda()

    train_out = AggregatePerformanceRecord("train",args.out_path,dbg=args.print_reports)
    dev_out = AggregatePerformanceRecord("dev",args.out_path,dbg=args.print_reports)
    # test_out = PerformanceRecord("test",args.out_path,dbg=args.print_reports)

    N = len(train_set)
    # Calculate the loss for the sampled point (minimized)
    # This would be your training code
    loss = train(model,train_loader,dev_loader,train_out,dev_out,N,args,**params)
    return loss

def make_specs():
    return ["32x7x2,64x3x3avg","8x3x2,16x3x2,32x7x4","8x3x2,32x7x2,64x3x3avg",
            "32x7x2,64x3x3"] 

def main(argv):
    # parse arguments
    args = parse_all_args()

    filter_spec_choices=make_specs()

    #Chocolate Code
    # Define the parameters to tune
    space = {
                "lr": choco.uniform(low=.001, high=.1),
<<<<<<< HEAD
                "mb": choco.quantized_uniform(low=5, high=35,step=5),
                "image size": choco.choice([(100,100),(125,125),(150,150),(175,175),(200,200),(224,224)]),
                "enhancements?": choco.choice([True,False])
=======
                "mb": choco.uniform(low=5, high=38),
                "filter_specs": choco.choice(filter_spec_choices),
                "pretrained": choco.choice([True,False])
                "image size": choco.choice([(100,100),(125,125),(150,150),(175,175),(200,200),(224,224)])
>>>>>>> c1325613
            }

    # Establish a connection to a SQLite local database
    conn = choco.SQLiteConnection("sqlite:///hpTuning.db")

    # Construct the optimizer
    sampler = choco.Bayes(conn, space)

    # Sample the next point
    token, params = sampler.next()

    loss = blackBoxfcn(args,**params)

    # Add the loss to the database
    sampler.update(token, loss)
    
    # # Get test set performance
    # test_set = PrototypicalDataset(args.input_path, args.test_path, apply_enhancements=False, n_support=args.support, n_query=args.query)
    # test_loader = torch.utils.data.DataLoader(test_set, shuffle=True,
    #         drop_last=False, batch_size=args.mb, num_workers=0, pin_memory=True,
    #         collate_fn=protoCollate)
    
    # # we should make sure this fn works, but we should not run this on the actual test set even once before we are completely done training
    # # evaluate_test(model, test_loader, test_out, args)

<<<<<<< HEAD
    # readTune()
=======
    #readTune()
>>>>>>> c1325613

if __name__ == "__main__":
    main(sys.argv)<|MERGE_RESOLUTION|>--- conflicted
+++ resolved
@@ -333,16 +333,11 @@
     # Define the parameters to tune
     space = {
                 "lr": choco.uniform(low=.001, high=.1),
-<<<<<<< HEAD
                 "mb": choco.quantized_uniform(low=5, high=35,step=5),
                 "image size": choco.choice([(100,100),(125,125),(150,150),(175,175),(200,200),(224,224)]),
-                "enhancements?": choco.choice([True,False])
-=======
-                "mb": choco.uniform(low=5, high=38),
+                "enhancements?": choco.choice([True,False]),
                 "filter_specs": choco.choice(filter_spec_choices),
                 "pretrained": choco.choice([True,False])
-                "image size": choco.choice([(100,100),(125,125),(150,150),(175,175),(200,200),(224,224)])
->>>>>>> c1325613
             }
 
     # Establish a connection to a SQLite local database
@@ -368,11 +363,7 @@
     # # we should make sure this fn works, but we should not run this on the actual test set even once before we are completely done training
     # # evaluate_test(model, test_loader, test_out, args)
 
-<<<<<<< HEAD
-    # readTune()
-=======
     #readTune()
->>>>>>> c1325613
 
 if __name__ == "__main__":
     main(sys.argv)